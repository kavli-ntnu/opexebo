--- conflicted
+++ resolved
@@ -1,9 +1,5 @@
 [bumpversion]
-<<<<<<< HEAD
 current_version = 0.6.0
-=======
-current_version = 0.5.5
->>>>>>> bb471559
 commit = False
 tag = False
 
