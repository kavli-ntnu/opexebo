"""
Provide function for 2D placefield detection.
"""

import numpy as np
from scipy import ndimage
from skimage import measure, morphology

import opexebo
import opexebo.defaults as default


def place_field(firing_map, **kwargs):
    """Locate place fields on a firing map.

    Identifies place fields in 2D firing map. Placefields are identified by
    using an adaptive threshold. The idea is that we start with a peak value as
    the threshold. Then we gradually decrease the threshold until the field
    area doesn't change any more or the area explodes (this means the threshold
    is too low).


    Parameters
    ----------
    firing_map : np.ndarray or np.ma.MaskedArray
        smoothed rate map.
        If supplied as an np.ndarray, it is assumed that the map takes values 
        of np.nan at locations of zero occupancy. If supplied as an np.ma.MaskedArray, 
        it is assumed that the map is masked at locations of zero occupancy
    **kwargs
        min_bins : int
            Fields containing fewer than this many bins will be discarded.
            Default 9
        min_peak : float
            Fields with a peak firing rate lower than this absolute value will
            be discarded. Default 1 Hz
        min_mean : float
            Fields with a mean firing rate lower than this absolute value will
            be discarded. Default 0 Hz
        init_thresh : float
            Initial threshold to search for fields from. Must be in the range [0, 1].
            Default 0.96
        search_method : str
            Peak detection finding method. By default, use skimage.morphology.local_maxima
            Acceptable values are defined in opexebo.defaults.
            Not required if peak_coords are provided
        peak_coords : array-like
            List of peak co-ordinates to consider instead of auto detection
            Default None

    Returns
    -------
    fields      : list (of dict)
        coords         : np.ndarray    : 
            Coordinates of all bins in the firing field
        peak_coords    : np.ndarray    :
            Coordinates peak firing rate [y,x]
        centroid_coords: np.ndarray    : 
            Coordinates of centroid (decimal) [y,x]
        area           : int           : 
            Number of bins in firing field. [bins]
        bbox           : tuple         : 
            Coordinates of bounding box including the firing field 
            (y_min, x_min, y_max, y_max)
        mean_rate      : float         : 
            mean firing rate [Hz]
        peak_rate      : float         : 
            peak firing rate [Hz]
        map            : np.ndarray    : 
            Binary map of arena. Cells inside firing field have value 1, all 
            other cells have value 0
    fields_map  : np.ndarray
        labelled integer image (i.e. background = 0, field1 = 1, field2 = 2, etc.)

    Raises
    ------
    ValueError
        Invalid input arguments
    NotImplementedError
        non-defined peack searching methods

    See also
    --------
    BNT.+analyses.placefieldAdaptive
    
    https://se.mathworks.com/help/images/understanding-morphological-reconstruction.html

    Copyright (C) 2018 by Vadim Frolov, (C) 2019 by Simon Ball, Horst Obenhaus

    This program is free software; you can redistribute it and/or modify
    it under the terms of the GNU General Public License as published by
    the Free Software Foundation; either version 3 of the License, or
    (at your option) any later version.
    """
    ''' Part 1: handle inputs'''
    # Get keyword arguments
    min_bins = kwargs.get("min_bins", default.firing_field_min_bins)
    min_peak = kwargs.get("min_peak", default.firing_field_min_peak)
    min_mean = kwargs.get("min_mean", default.firing_field_min_mean)
    init_thresh = kwargs.get("init_thresh", default.initial_search_threshold)
    search_method = kwargs.get("search_method", default.search_method)
    peak_coords = kwargs.get("peak_coords", None)
    debug = kwargs.get("debug", False)

    if not 0 < init_thresh <= 1:
        raise ValueError("Keyword 'init_thresh' must be in the range [0, 1]."\
                         " You provided %.2f" % init_thresh)
    try:
        search_method = search_method.lower()
    except AttributeError:
        raise ValueError("Keyword 'search_method' is expected to be a string"\
                         f" You provided a {type(search_method)} ({search_method})")
    if search_method not in default.all_methods:
        raise ValueError("Keyword 'search_method' must be left blank or given a"\
                         " value from the following list: %s. You provided '%s'." \
                         % (default.all_methods, search_method) )

    global_peak = np.nanmax(firing_map)
    if np.isnan(global_peak) or global_peak == 0:
        return [], np.zeros_like(firing_map)
<<<<<<< HEAD

=======
    
>>>>>>> 9d776812
    # Construct a mask of bins that the animal never visited (never visited -> true)  
    if type(firing_map) == np.ma.MaskedArray:
        occupancy_mask = firing_map.mask
        firing_map = firing_map.data
    else:
        occupancy_mask = np.zeros_like(firing_map).astype('bool')
        occupancy_mask[np.isnan(firing_map)] = True
<<<<<<< HEAD

    # Reliably discard NaNs to avoid errors with morphology
    finite_firing_map = np.zeros_like(firing_map)
    finite_firing_map[np.isnan(firing_map)] = np.min(firing_map[np.isfinite(firing_map)])
=======
>>>>>>> 9d776812

    # Reliably discard NaNs to avoid errors with morphology
    finite_firing_map = np.zeros_like(firing_map)
    finite_firing_map[np.isnan(firing_map)] = np.min(firing_map[np.isfinite(firing_map)])
    
    se = morphology.disk(1)
    Ie = morphology.erosion(finite_firing_map, se)
    fmap = morphology.reconstruction(Ie, finite_firing_map)
    '''Part 2: find local maxima'''
    # Based on the user-requested search method, find the co-ordinates of local maxima
    if peak_coords is None:
        if search_method == default.search_method:
            peak_coords = opexebo.general.peak_search(fmap, **kwargs)
        elif search_method == "sep":
            #fmap = finite_firing_map
            peak_coords = opexebo.general.peak_search(fmap, **kwargs)
        else:
            raise NotImplementedError("The search method you have requested (%s) is"\
                                      " not yet implemented" % search_method)

    # obtain value of found peaks
    found_peaks = finite_firing_map[peak_coords[:, 0], peak_coords[:, 1]]

    # leave only peaks that satisfy the threshold
    good_peaks = (found_peaks >= min_peak)
    peak_coords = peak_coords[good_peaks, :]


    '''Part 3: From local maxima, get fields by expanding around maxima'''
    max_value = np.max(fmap)
    # prevent peaks with small values from being detected
    # SWB - This causes problems where a local peak is next to a cell that the animal never went
    # As that risks the field becoming the entire null region
    # Therefore, adding 2nd criterion to avoid adding information where none was actually known.
    fmap[np.logical_and(fmap < min_peak, fmap > 0.01)] = max_value * 1.5

    # this can be confusing, but this variable is just an index for the vector
    # peak_linear_ind
    peaks_index = np.arange(len(peak_coords))
    fields_map = np.zeros(fmap.shape, dtype=np.integer)
    field_id = 1
    for i, peak_rc in enumerate(peak_coords):
        # peak_rc == [row, col]

        # select all peaks except the current one
        other_fields = peak_coords[peaks_index != i]
        if other_fields.size > 0:
            other_fields_linear = np.ravel_multi_index(
                    multi_index=(other_fields[:, 0], other_fields[:, 1]),
                    dims=fmap.shape, order='F')
        else:
            other_fields_linear = []

        used_th = init_thresh
        res = _area_change(fmap, occupancy_mask, peak_rc, used_th, 
                           used_th-0.02, other_fields_linear)
        initial_change = res['acceleration']
        area2 = res['area2']
        first_pixels = np.nan
        if np.isnan(initial_change):
            for j in np.linspace(used_th+0.01, 1., 4):
                # Thresholds get higher, area should tend downwards to 1 
                # (i.e. only including the actual peak)
                res = _area_change(fmap, occupancy_mask, peak_rc, j, j-0.01, 
                                   other_fields_linear)
                initial_change = res['acceleration']
                area1 = res['area1']
                area2 = res['area2']
                # initial_change is the change from area1 to area 2
                # area2>area1 -> initial_change > 1
                # area2<area1 -> initial_change < 1
                # area 2 is calculated with lower threshold - should usually be larger
                first_pixels = res['first_pixels']
                if not np.isnan(initial_change) and initial_change > 0:
                    # True is both area1 and area2 are valid
                    # Weird conditonal from Vadim - initial change will EITHER:
                    # be greater than zero (can't get a negative area to give negative % change)
                    # OR be NaN (which will always yield false when compared to a number)
                    used_th = j - 0.01
                    break

            if np.isnan(initial_change) and not np.isnan(area1):
                # For the final change
                pixels = np.unravel_index(first_pixels, fmap.shape, 'F')
                fmap[pixels] = max_value * 1.5
                fields_map[pixels] = field_id
                field_id = field_id + 1

            if np.isnan(initial_change):
                # failed to extract the field
                # Do nothing and continue for-loop
                pass

        pixel_list = _expand_field(fmap, occupancy_mask, peak_rc, initial_change, area2,
                                   other_fields_linear, used_th)
        if np.any(np.isnan(pixel_list)):
            # nu - not used
            _, pixel_list, _ = _area_for_threshold(fmap, occupancy_mask, 
                                                     peak_rc, used_th+0.01, 
                                                     other_fields_linear)
        if len(pixel_list)>0:
            pixels = np.unravel_index(pixel_list, fmap.shape, 'F')
        else:
            pixels = []

        fmap[pixels] = max_value * 1.5
        fields_map[pixels] = field_id
        field_id = field_id + 1


    '''Part 4: Determine which, if any, fields meet filtering criteria'''
    regions = measure.regionprops(fields_map)

    fields = []
    fields_map = np.zeros(finite_firing_map.shape)  # void it as we can eliminate some fields

    for region in regions:
        field_map = finite_firing_map[region.coords[:, 0], region.coords[:, 1]]
        mean_rate = np.nanmean(field_map)
        num_bins = len(region.coords)

        peak_rate = np.nanmax(field_map)
        peak_relative_index = np.argmax(field_map)
        peak_coords = region.coords[peak_relative_index, :]

        if num_bins >= min_bins and mean_rate >= min_mean:
            field = {}
            field['coords'] = region.coords
            field['peak_coords'] = peak_coords
            field['area'] = region.area
            field['bbox'] = region.bbox
            field['centroid_coords'] = region.centroid
            field['mean_rate'] = mean_rate
            field['peak_rate'] = peak_rate
            mask = np.zeros(finite_firing_map.shape)
            mask[region.coords[:, 0], region.coords[:, 1]] = 1
            field['map'] = mask

            fields.append(field)

            fields_map[region.coords[:, 0], region.coords[:, 1]] = len(fields)
        elif debug:
            # Print out some information about *why* the field failed
            if num_bins < min_bins:
                print("Field size too small (%d)" % num_bins)
            if mean_rate < min_mean:
                print("Field mean rate too low (%.2f Hz)" % mean_rate)
        else:
            # Field too small and debugging information not needed
            # Do nothing
            pass
    #fields_map = np.ma.masked_where(occupancy_mask, fields_map)
    return (fields, fields_map)



#########################################################
################        Helper Functions
#########################################################


def _expand_field(I, occupancy_mask, peak_rc, initial_change, 
                  initial_area, other_fields_linear, initial_th):
    '''
    Adaptive placefield detection:
        Start with a threshold around 80%, step down in ~0.02
        Measure field at threshold
        If the field is invalid, take the previous iteration
        If field size has decreased, keep count
        If field size has increased by less than 300% of initial_change AND the
          field has decreased in size fewer than 3 times in a row
            If the field size hasn't changed in 10 steps, return the current field size
        Else
    '''
    pixel_list = np.nan
    last_area = initial_area
    last_pixels = []
    num_not_changing = 0
    num_decrease = 0

    num_steps = int((initial_th - 0.2) / 0.02) + 1
    for threshold in np.linspace(initial_th, 0.2, num_steps):
        threshold = np.round(threshold, 2)

        area, pixels, is_bad = _area_for_threshold(I, occupancy_mask, peak_rc,
                                        threshold, other_fields_linear)
        if np.isnan(area) or is_bad:
            pixel_list = last_pixels
            break
        current_change = area / last_area
        if current_change < 1:
            num_decrease = num_decrease + 1
        else:
            num_decrease = 0

        if np.floor(current_change / initial_change) <= 2 and num_decrease  < 3:
            if current_change == 1:
                num_not_changing = num_not_changing + 1
            else:
                num_not_changing = 0

            if num_not_changing < 10:
                last_area = area
                last_pixels = pixels
                continue

        pixel_list = last_pixels
        break

    peak_linear = np.ravel_multi_index(multi_index=(peak_rc[0], peak_rc[1]),
                                       dims=I.shape, order='F')
    # last_pixels is a vector, peak_linear is a single value
    if np.any(last_pixels == peak_linear):
        # good field
        pixel_list = last_pixels

    return pixel_list


def _area_change(I, occupancy_mask, peak_rc, first, second, other_fields_linear):
    ''' Compare the change in field area based on two threshold values

    If either threshold results in an invalid field (based on criteria in
    _area_for_threshold() ), then return NaNs to signal this fact

    Otherwise return information about the results from the two thresholds, and
    the % change in area

    Params
    ------
    I : np.ndarray                      : Image
    occupancy_mask: np.ndarray          : binary map - True where the animal 
                                            spent zero time
    peak_rc : tuple                     : [row, col] of local maxima
    first : float                       : first threshold
    second : float                      : second threshold
    other_fields_linear : np.ndarray    : All other local maxima *except* the 
                                            one under consideration
    '''
    results = {'acceleration': np.nan, 'area1': np.nan, 'area2': np.nan,
               'first_pixels': np.nan,
               'second_pixels': np.nan}

    area1, first_pixels, is_bad1 = _area_for_threshold(I, occupancy_mask, peak_rc, first,
                                                       other_fields_linear)
    if np.isnan(area1) or is_bad1:
        return results

    area2, second_pixels, is_bad2 = _area_for_threshold(I, occupancy_mask, peak_rc, second,
                                                        other_fields_linear)
    if np.isnan(area2) or is_bad2:
        return results

    acceleration = area2 / area1 #* 100
    results['acceleration'] = acceleration
    results['area1'] = area1
    results['area2'] = area2
    results['first_pixels'] = first_pixels
    results['second_pixels'] = second_pixels

    return results


def _area_for_threshold(I, occupancy_mask, peak_rc, th, other_fields_linear):
    '''Calculate the area of the field defined by the local maxima 'peak_rc' and
    the relative thresholding value 'th'

    In addition, determine:
        * is the field contiguous (good), or does it contain voids? (bad)
        * Does the field extend to include other local maxima?

    1 - Based on the threshold, find the binary map of the field
    2 - Determine if there are any voids
        If there are any voids, then return an area of np.nan
    3 - Determine the co-ordinates of all cells inside the field. The area is
        given by the number of cells
        If any included cell ALSO appears in the list of 'other_fields_linear'
        then another local maxima has been included. In that case, return is_bad=True

    returns
    -------
    ar : int
        Number of cells in field OR np.nan if field contains holes
    area_linear_indicies : np.ndarray
        indicies of all cells within field if field is valid
    is_bad : bool
        True IF field includes a second local maxima or IF field contains holes
    '''
    ar = np.nan
    # Field is bad if it contains any other peak
    is_bad = False

    peak_value = I[peak_rc[0], peak_rc[1]]
    th_value = peak_value * th
    mask = (I >= th_value)

    # Mask includes all pixels above the desired threshold, including other disconnected fields
    # use morphology.label to exclude disconnected fields
    # connectivity=1 means only consider vertical/horizontal connections
    labeled_img = morphology.label(mask, connectivity=1)

    # we need to leave only one label that corresponds to the peak
    target_label = labeled_img[peak_rc[0], peak_rc[1]]
    labeled_img[labeled_img != target_label] = 0
    labeled_img[labeled_img == target_label] = 1

    #labelled_img only includes cells that are:
    #   Above the current threshold
    #   Connected (V/H) to the currently considered local maxima

    # calclate euler_number by hand rather than by regionprops
    # This yields results that are more similar to Matlab's regionprops
    # NOTE - this uses scipy.ndimage.morphology, while most else uses skimage.morphology
    filled_image = ndimage.morphology.binary_fill_holes(labeled_img)
    euler_array = (filled_image != labeled_img)  # True where holes were filled in

    euler_array = np.maximum((euler_array*1) - (occupancy_mask*1), 0)
    # Ignore filled-in holes if it is due to the animal never visiting that location
    # Convert both arrays to integer, subtract one from the other, and replace resulting -1 values with 0
    # NOTE! np.maximum is element-wise, i.e. it returns an array. This is DIFFERENT to np.max, which returns a float.

    euler_objects = morphology.label(euler_array, connectivity=2) # connectivity=2 : vertical, horizontal, and diagonal
    num = np.max(euler_objects) # How many holes were filled in
    euler_number = -num + 1

    if euler_number <= 0:
        # If any holes existed, then return this
        is_bad = True
        return (ar, [], is_bad)

    regions = measure.regionprops(labeled_img)
    ar = np.sum(labeled_img == 1)
    area_linear_indices = np.ravel_multi_index(multi_index=(regions[0].coords[:, 0],
            regions[0].coords[:, 1]), dims=I.shape, order='F') # co-ordinates of members of field
    if len(other_fields_linear) > 0:
        is_bad = len(np.intersect1d(area_linear_indices, other_fields_linear)) > 0 # True if any other local maxima occur within this field

    return (ar, area_linear_indices, is_bad)


    <|MERGE_RESOLUTION|>--- conflicted
+++ resolved
@@ -118,11 +118,7 @@
     global_peak = np.nanmax(firing_map)
     if np.isnan(global_peak) or global_peak == 0:
         return [], np.zeros_like(firing_map)
-<<<<<<< HEAD
-
-=======
-    
->>>>>>> 9d776812
+
     # Construct a mask of bins that the animal never visited (never visited -> true)  
     if type(firing_map) == np.ma.MaskedArray:
         occupancy_mask = firing_map.mask
@@ -130,13 +126,6 @@
     else:
         occupancy_mask = np.zeros_like(firing_map).astype('bool')
         occupancy_mask[np.isnan(firing_map)] = True
-<<<<<<< HEAD
-
-    # Reliably discard NaNs to avoid errors with morphology
-    finite_firing_map = np.zeros_like(firing_map)
-    finite_firing_map[np.isnan(firing_map)] = np.min(firing_map[np.isfinite(firing_map)])
-=======
->>>>>>> 9d776812
 
     # Reliably discard NaNs to avoid errors with morphology
     finite_firing_map = np.zeros_like(firing_map)
